--- conflicted
+++ resolved
@@ -27,12 +27,8 @@
      * @param _address Allowed address.
      */
     function addAddress(address _address) external onlyOwner {
-<<<<<<< HEAD
         require(_address != address(0), "zero address.");
-        require(!_contains(_allowlist, _address), "already added");
-=======
         require(!_contains(_address), "already added");
->>>>>>> f6883fb2
         _allowlist.push(_address);
         _ids[_address] = _allowlist.length;
 
