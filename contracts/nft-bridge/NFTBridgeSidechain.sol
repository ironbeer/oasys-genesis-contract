--- conflicted
+++ resolved
@@ -128,14 +128,10 @@
         );
 
         try SidechainERC721(sidechainERC721).mint(sideTo, tokenId) {
-<<<<<<< HEAD
             _depositIndexes[mainchainId][depositIndex] = true;
             _depositIndexMap[sidechainERC721][tokenId] = depositIndex;
 
-            emit DepositeFinalized(
-=======
             emit DepositFinalized(
->>>>>>> bbc57a9c
                 mainchainId,
                 depositIndex,
                 mainchainERC721,
